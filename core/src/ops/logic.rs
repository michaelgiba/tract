--- conflicted
+++ resolved
@@ -3,7 +3,6 @@
 use crate::broadcast::multi_broadcast;
 use crate::internal::*;
 
-<<<<<<< HEAD
 bin_to_super_type!(and, And,
      [bool, u8, i8, i16, i32, i64] => |c, &a, &b| *c = (a as i64 != 0 && b as i64 != 0) as _);
 bin_to_super_type!(or, Or,
@@ -17,9 +16,6 @@
 bin_to_bool!(lesser_equal, LesserEqual, [bool, u8, i8, i16, i32, i64, f32, f64] => |c, &a, &b | *c = a <= b);
 bin_to_bool!(greater, Greatser, [bool, u8, i8, i16, i32, i64, f32, f64] => |c, &a, &b | *c = a > b);
 bin_to_bool!(greater_equal, GreaterEqual, [bool, u8, i8, i16, i32, i64, f32, f64] => |c, &a, &b | *c = a >= b);
-=======
-pub use super::binary::{and, equals, greater, greater_equal, lesser, lesser_equal, or, xor};
->>>>>>> 0024640a
 
 element_map!(Not, [bool], |a: bool| !a);
 
