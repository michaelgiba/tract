[package]
name = "tract"
<<<<<<< HEAD
version = "0.2.10-pre"
=======
version = "0.2.9-pre"
>>>>>>> 26bbba72
authors = [ "Romain Liautaud <romain.liautaud@snips.ai>", "Mathieu Poumeyrol <kali@zoy.org>"]
license = "MIT/Apache-2.0"
description = "Tiny, no-nonsense, self contained, TensorFlow and ONNX inference"
repository = "https://github.com/kali/tract"
keywords = [ "TensorFlow", "NeuralNetworks" ]
categories = [ "science" ]
autobenches = false
edition = "2018"

[badges]
travis-ci = { repository = "kali/tract" }

[dependencies]
ansi_term = "0.11.0"
atty = "0.2"
box_drawing = "0.1"
clap = "2.31"
env_logger = "0.6"
error-chain = "0.12"
insideout = "0.2"
itertools = "0.8"
lazy_static = "1.0"
libc = "0.2"
log = "0.4"
ndarray = "0.12"
pbr = "1.0"
prettytable-rs = "0.8"
rand = "0.6.5"
terminal_size = "0.1.7"
<<<<<<< HEAD
textwrap = "0.10"
tract-core = { path = "../core" }
tract-tensorflow = { path = "../tensorflow" }
tract-onnx = { path = "../onnx" }
pbr = "1.0"
atty = "0.2"
itertools = "0.7"
libc = "0.2"
=======
textwrap = "0.11"
tract-core = { path = "../core" }
tract-onnx = { path = "../onnx", optional = true }
tract-tensorflow = { path = "../tensorflow", optional = true }
>>>>>>> 26bbba72

[features]
default = ["tf", "onnx"]
tf = [ "tract-tensorflow" ]
onnx = [ "tract-onnx" ]
conform = [ "tract-tensorflow/conform"  ]
blis = ["tract-core/blis"]

[dev-dependencies]
criterion = "0.2"

# [[bench]]
# name = "streaming_conv2d"
# harness = false

# [[bench]]
# name = "streaming_diamond"
# harness = false<|MERGE_RESOLUTION|>--- conflicted
+++ resolved
@@ -1,10 +1,6 @@
 [package]
 name = "tract"
-<<<<<<< HEAD
 version = "0.2.10-pre"
-=======
-version = "0.2.9-pre"
->>>>>>> 26bbba72
 authors = [ "Romain Liautaud <romain.liautaud@snips.ai>", "Mathieu Poumeyrol <kali@zoy.org>"]
 license = "MIT/Apache-2.0"
 description = "Tiny, no-nonsense, self contained, TensorFlow and ONNX inference"
@@ -34,21 +30,9 @@
 prettytable-rs = "0.8"
 rand = "0.6.5"
 terminal_size = "0.1.7"
-<<<<<<< HEAD
-textwrap = "0.10"
-tract-core = { path = "../core" }
-tract-tensorflow = { path = "../tensorflow" }
-tract-onnx = { path = "../onnx" }
-pbr = "1.0"
-atty = "0.2"
-itertools = "0.7"
-libc = "0.2"
-=======
-textwrap = "0.11"
 tract-core = { path = "../core" }
 tract-onnx = { path = "../onnx", optional = true }
 tract-tensorflow = { path = "../tensorflow", optional = true }
->>>>>>> 26bbba72
 
 [features]
 default = ["tf", "onnx"]
